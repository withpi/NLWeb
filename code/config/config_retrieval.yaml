<<<<<<< HEAD
# Multiple retrieval endpoints can now be enabled simultaneously
# The system will query all enabled endpoints and aggregate results

# Specify which endpoint should be used for write operations (delete, upload)
write_endpoint: qdrant_local
=======
preferred_endpoint: nlweb_west
>>>>>>> e8300a0a

endpoints:
  nlweb_west:
    enabled: true
    api_key_env: NLWEB_WEST_API_KEY
    api_endpoint_env: NLWEB_WEST_ENDPOINT
    index_name: embeddings1536
    db_type: azure_ai_search

  azure_ai_search:
    enabled: true
    api_key_env: AZURE_VECTOR_SEARCH_API_KEY
    api_endpoint_env: AZURE_VECTOR_SEARCH_ENDPOINT
    index_name: embeddings1536
    db_type: azure_ai_search

  azure_ai_search_backup:
    enabled: false
    api_key_env: AZURE_VECTOR_SEARCH_API_KEY_BACKUP
    api_endpoint_env: AZURE_VECTOR_SEARCH_ENDPOINT_BACKUP
    index_name: embeddings1536
    db_type: azure_ai_search
    name: NLWeb_Crawl_Backup

  # Milvus is still under development and not yet supported. 
  milvus:
    api_endpoint_env: MILVUS_ENDPOINT
    api_key_env: MILVUS_TOKEN
    index_name: nlweb_collection
    db_type: milvus

  # Option 1: Local file-based Qdrant storage
  qdrant_local:
    enabled: true
    # Use local file-based storage with a specific path
    database_path: "../data/db"
    # Set the collection name to use
    index_name: nlweb_collection
    # Specify the database type
    db_type: qdrant
    
  # Option 2: Remote Qdrant server
  qdrant_url:
    enabled: false
    # Connect to a Qdrant server at a specific URL
    api_endpoint_env: QDRANT_URL
    # Optional API key for authentication
    api_key_env: QDRANT_API_KEY
    # Set the collection name to use
    index_name: nlweb_collection
    # Specify the database type
    db_type: qdrant

  snowflake_cortex_search_1:
    enabled: false
    api_key_env: SNOWFLAKE_PAT
    api_endpoint_env: SNOWFLAKE_ACCOUNT_URL
    index_name: SNOWFLAKE_CORTEX_SEARCH_SERVICE
    db_type: snowflake_cortex_search

  opensearch_knn:
    enabled: false
    # OpenSearch with k-NN plugin enabled (faster, native vector search)
    api_endpoint_env: OPENSEARCH_ENDPOINT
    # Authentication credentials (username:password for basic auth, or API key)
    api_key_env: OPENSEARCH_CREDENTIALS
    # Index name to search in
    index_name: embeddings
    # Database type
    db_type: opensearch
    # Use k-NN plugin for vector search
    use_knn: true

  opensearch_script:
    enabled: false
    # OpenSearch without k-NN plugin (fallback using script_score)
    api_endpoint_env: OPENSEARCH_ENDPOINT
    # Authentication credentials (username:password for basic auth, or API key)
    api_key_env: OPENSEARCH_CREDENTIALS
    # Index name to search in
    index_name: embeddings
    # Database type
    db_type: opensearch
    # Use script_score for vector similarity (slower but works without plugins)
    use_knn: false
<|MERGE_RESOLUTION|>--- conflicted
+++ resolved
@@ -1,12 +1,4 @@
-<<<<<<< HEAD
-# Multiple retrieval endpoints can now be enabled simultaneously
-# The system will query all enabled endpoints and aggregate results
-
-# Specify which endpoint should be used for write operations (delete, upload)
 write_endpoint: qdrant_local
-=======
-preferred_endpoint: nlweb_west
->>>>>>> e8300a0a
 
 endpoints:
   nlweb_west:
