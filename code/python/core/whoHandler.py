from core.baseHandler import NLWebHandler
from core.retriever import search
from core.whoRanking import WhoRanking
from misc.logger.logging_config_helper import get_configured_logger
import asyncio

# Who handler is work in progress for answering questions about who
# might be able to answer a given query

logger = get_configured_logger("who_handler")

<<<<<<< HEAD
=======
DEFAULT_NLWEB_ENDPOINT = "https://nlwm.azurewebsites.net/ask"

class WhoHandler (NLWebHandler) :
>>>>>>> d2958305

class WhoHandler(NLWebHandler):

    def __init__(self, query_params, http_handler):
        # Remove site parameter - we'll use nlweb_sites
        if "site" in query_params:
            del query_params["site"]

        # Keep prev_queries if provided for context, but don't use 'prev' format
        # The who handler can use previous queries to understand follow-up questions
        if "prev" in query_params:
            del query_params["prev"]
        # Keep prev_queries for context if provided
        super().__init__(query_params, http_handler)
<<<<<<< HEAD
=======
    
    def _build_nlweb_url(self, site_url, site_type=None):
        """Helper function to build the complete NLWEB URL with all parameters."""
        from urllib.parse import quote

        params = []
        params.append(f"site={site_url}")

        # Add the user's query
        if self.query:
            params.append(f"query={quote(self.query)}")

        # Check if it's a Shopify site and add db parameter
        if site_type in ['ShopifyStore', 'Shopify'] or 'shopify' in site_url.lower():
            params.append("db=shopify_mcp")

        # Add tool parameter to go directly to search
        params.append("tool=search")

        # Construct the full URL
        return f"{DEFAULT_NLWEB_ENDPOINT}?{'&'.join(params)}"
>>>>>>> d2958305

    async def send_message(self, message):
        """Override send_message to ensure URLs point to /ask endpoint with site parameter."""
        # Check if message contains results with URLs
        if isinstance(message, dict):
            # Handle messages with 'content' field (results)
            if "content" in message and isinstance(message["content"], list):
                for result in message["content"]:
                    if "url" in result:
                        url = result["url"]
                        # If URL doesn't start with http:// or https://, convert to /ask endpoint
<<<<<<< HEAD
                        if not url.startswith(("http://", "https://")):
                            # Use the URL value as the site parameter for /ask endpoint
                            result["url"] = f"http://localhost:8000/ask?site={url}"
                            logger.debug(
                                f"Modified URL from '{url}' to '{result['url']}'"
                            )

            # Handle single result messages
            elif "url" in message:
                url = message["url"]
                if not url.startswith(("http://", "https://")):
                    message["url"] = f"http://localhost:8000/ask?site={url}"
=======
                        if not url.startswith(('http://', 'https://')):
                            site_type = result.get('@type', '')
                            result['url'] = self._build_nlweb_url(url, site_type)
                            logger.debug(f"Modified URL from '{url}' to '{result['url']}'")

            # Handle single result messages
            elif 'url' in message:
                url = message['url']
                if not url.startswith(('http://', 'https://')):
                    site_type = message.get('@type', '')
                    message['url'] = self._build_nlweb_url(url, site_type)
>>>>>>> d2958305
                    logger.debug(f"Modified URL from '{url}' to '{message['url']}'")

        # Call parent class's send_message with modified message
        await super().send_message(message)

    async def runQuery(self):

        try:
            # Always use general search with nlweb_sites
            logger.info(
                "Using general search method with site=nlweb_sites for who query"
            )

            # Search using the special nlweb_sites collection
            items = await search(
                self.query,
                site="nlweb_sites",  # Use the sites collection
                query_params=self.query_params,
<<<<<<< HEAD
                num_results=50,
            )
            self.final_retrieved_items = items
            logger.info(f"Who ranking retrieved {len(items)} items from nlweb_sites")

            logger.debug(
                f"Who retrieval complete: {len(self.final_retrieved_items)} items retrieved"
            )

=======
                num_results=25
            )
            self.final_retrieved_items = items
            print(f"\n=== WHO HANDLER: Retrieved {len(items)} items from nlweb_sites ===")
            
            # Print just the site names
            print("\nRetrieved sites:")
            site_names = []
            for item in items:
                if isinstance(item, tuple) and len(item) >= 3:
                    name = item[2]  # name is the third element
                    site_names.append(name)
            
            # Print unique site names
            unique_sites = sorted(set(site_names))
            for i, name in enumerate(unique_sites, 1):
                print(f"  {i}. {name}")
            print("=" * 60)
            
            logger.debug(f"Who retrieval complete: {len(self.final_retrieved_items)} items retrieved")
            
>>>>>>> d2958305
            # Use simplified WHO ranking - no decontextualization needed
            self.ranker = WhoRanking(self, self.final_retrieved_items)
            await self.ranker.do()

            logger.info("Who ranking completed")
            logger.debug("Who ranking complete")

            await asyncio.sleep(1)

            return self.return_value

        except Exception as e:
            raise<|MERGE_RESOLUTION|>--- conflicted
+++ resolved
@@ -9,14 +9,9 @@
 
 logger = get_configured_logger("who_handler")
 
-<<<<<<< HEAD
-=======
 DEFAULT_NLWEB_ENDPOINT = "https://nlwm.azurewebsites.net/ask"
 
 class WhoHandler (NLWebHandler) :
->>>>>>> d2958305
-
-class WhoHandler(NLWebHandler):
 
     def __init__(self, query_params, http_handler):
         # Remove site parameter - we'll use nlweb_sites
@@ -29,8 +24,6 @@
             del query_params["prev"]
         # Keep prev_queries for context if provided
         super().__init__(query_params, http_handler)
-<<<<<<< HEAD
-=======
     
     def _build_nlweb_url(self, site_url, site_type=None):
         """Helper function to build the complete NLWEB URL with all parameters."""
@@ -52,7 +45,6 @@
 
         # Construct the full URL
         return f"{DEFAULT_NLWEB_ENDPOINT}?{'&'.join(params)}"
->>>>>>> d2958305
 
     async def send_message(self, message):
         """Override send_message to ensure URLs point to /ask endpoint with site parameter."""
@@ -64,20 +56,6 @@
                     if "url" in result:
                         url = result["url"]
                         # If URL doesn't start with http:// or https://, convert to /ask endpoint
-<<<<<<< HEAD
-                        if not url.startswith(("http://", "https://")):
-                            # Use the URL value as the site parameter for /ask endpoint
-                            result["url"] = f"http://localhost:8000/ask?site={url}"
-                            logger.debug(
-                                f"Modified URL from '{url}' to '{result['url']}'"
-                            )
-
-            # Handle single result messages
-            elif "url" in message:
-                url = message["url"]
-                if not url.startswith(("http://", "https://")):
-                    message["url"] = f"http://localhost:8000/ask?site={url}"
-=======
                         if not url.startswith(('http://', 'https://')):
                             site_type = result.get('@type', '')
                             result['url'] = self._build_nlweb_url(url, site_type)
@@ -89,7 +67,6 @@
                 if not url.startswith(('http://', 'https://')):
                     site_type = message.get('@type', '')
                     message['url'] = self._build_nlweb_url(url, site_type)
->>>>>>> d2958305
                     logger.debug(f"Modified URL from '{url}' to '{message['url']}'")
 
         # Call parent class's send_message with modified message
@@ -108,17 +85,6 @@
                 self.query,
                 site="nlweb_sites",  # Use the sites collection
                 query_params=self.query_params,
-<<<<<<< HEAD
-                num_results=50,
-            )
-            self.final_retrieved_items = items
-            logger.info(f"Who ranking retrieved {len(items)} items from nlweb_sites")
-
-            logger.debug(
-                f"Who retrieval complete: {len(self.final_retrieved_items)} items retrieved"
-            )
-
-=======
                 num_results=25
             )
             self.final_retrieved_items = items
@@ -140,7 +106,6 @@
             
             logger.debug(f"Who retrieval complete: {len(self.final_retrieved_items)} items retrieved")
             
->>>>>>> d2958305
             # Use simplified WHO ranking - no decontextualization needed
             self.ranker = WhoRanking(self, self.final_retrieved_items)
             await self.ranker.do()
