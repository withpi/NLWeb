--- conflicted
+++ resolved
@@ -3,18 +3,14 @@
 
 # Install build dependencies
 RUN apt-get update && \
-<<<<<<< HEAD
-    apt-get install -y --no-install-recommends g++ gcc python3-dev && \
-=======
     apt-get install -y --no-install-recommends \
-        gcc \
-        g++ \
-        python3-dev \
-        build-essential \
-        cmake \
-        make \
-        git && \
->>>>>>> d2958305
+    gcc \
+    g++ \
+    python3-dev \
+    build-essential \
+    cmake \
+    make \
+    git && \
     pip install --no-cache-dir --upgrade pip && \
     apt-get clean && \
     rm -rf /var/lib/apt/lists/*
@@ -32,43 +28,26 @@
 
 # Install runtime dependencies and apply security updates
 RUN apt-get update && \
-<<<<<<< HEAD
+    apt-get install -y --no-install-recommends \
+    libgomp1 \
+    libgcc-s1 && \
     apt-get install -y --no-install-recommends --only-upgrade \
     $(apt-get --just-print upgrade | grep "^Inst" | grep -i securi | awk '{print $2}') && \
-=======
-    apt-get install -y --no-install-recommends \
-        libgomp1 \
-        libgcc-s1 && \
-    apt-get install -y --no-install-recommends --only-upgrade \
-        $(apt-get --just-print upgrade | grep "^Inst" | grep -i securi | awk '{print $2}') && \
->>>>>>> d2958305
     apt-get clean && \
     rm -rf /var/lib/apt/lists/*
 
 WORKDIR /app
 
-<<<<<<< HEAD
+# Create a non-root user and set permissions
+RUN groupadd -r nlweb && \
+    useradd -r -g nlweb -d /app -s /bin/bash nlweb
+
 # Copy application code
-COPY code/ /app/code/
+COPY code/ /app/
 COPY static/ /app/static/
 COPY config/ /app/config/
 COPY data/ /app/data/
 
-# Create a non-root user and set permissions
-=======
-# Create a non-root user
->>>>>>> d2958305
-RUN groupadd -r nlweb && \
-    useradd -r -g nlweb -d /app -s /bin/bash nlweb
-
-<<<<<<< HEAD
-=======
-# Copy application code
-COPY code/ /app/
-COPY static/ /app/static/
-COPY config/ /app/config/
-
->>>>>>> d2958305
 # Copy installed packages from builder stage
 COPY --from=builder /usr/local/lib/python3.13/site-packages /usr/local/lib/python3.13/site-packages
 COPY --from=builder /usr/local/bin /usr/local/bin
